// Copyright (c) 2017 Uber Technologies, Inc.
//
// Permission is hereby granted, free of charge, to any person obtaining a copy
// of this software and associated documentation files (the "Software"), to deal
// in the Software without restriction, including without limitation the rights
// to use, copy, modify, merge, publish, distribute, sublicense, and/or sell
// copies of the Software, and to permit persons to whom the Software is
// furnished to do so, subject to the following conditions:
//
// The above copyright notice and this permission notice shall be included in
// all copies or substantial portions of the Software.
//
// THE SOFTWARE IS PROVIDED "AS IS", WITHOUT WARRANTY OF ANY KIND, EXPRESS OR
// IMPLIED, INCLUDING BUT NOT LIMITED TO THE WARRANTIES OF MERCHANTABILITY,
// FITNESS FOR A PARTICULAR PURPOSE AND NONINFRINGEMENT. IN NO EVENT SHALL THE
// AUTHORS OR COPYRIGHT HOLDERS BE LIABLE FOR ANY CLAIM, DAMAGES OR OTHER
// LIABILITY, WHETHER IN AN ACTION OF CONTRACT, TORT OR OTHERWISE, ARISING FROM,
// OUT OF OR IN CONNECTION WITH THE SOFTWARE OR THE USE OR OTHER DEALINGS IN
// THE SOFTWARE.

package persistencetests

import (
	"os"
	"runtime/debug"
	"testing"
	"time"

	"github.com/pborman/uuid"
	log "github.com/sirupsen/logrus"
	"github.com/stretchr/testify/require"
	gen "github.com/uber/cadence/.gen/go/shared"
	"github.com/uber/cadence/common"
	p "github.com/uber/cadence/common/persistence"
)

type (
	// ExecutionManagerSuiteForEventsV2 contains matching persistence tests
	ExecutionManagerSuiteForEventsV2 struct {
		TestBase
		// override suite.Suite.Assertions with require.Assertions; this means that s.NotNil(nil) will stop the test,
		// not merely log an error
		*require.Assertions
	}
)

func failOnPanic(t *testing.T) {
	r := recover()
	if r != nil {
		t.Errorf("test panicked: %v %s", r, debug.Stack())
		t.FailNow()
	}
}

// SetupSuite implementation
func (s *ExecutionManagerSuiteForEventsV2) SetupSuite() {
	defer failOnPanic(s.T())
	if testing.Verbose() {
		log.SetOutput(os.Stdout)
	}
}

// TearDownSuite implementation
func (s *ExecutionManagerSuiteForEventsV2) TearDownSuite() {
	defer failOnPanic(s.T())
	s.TearDownWorkflowStore()
}

// SetupTest implementation
func (s *ExecutionManagerSuiteForEventsV2) SetupTest() {
	defer failOnPanic(s.T())
	// Have to define our overridden assertions in the test setup. If we did it earlier, s.T() will return nil
	s.Assertions = require.New(s.T())
	s.ClearTasks()
}

// TestWorkflowCreation test
func (s *ExecutionManagerSuiteForEventsV2) TestWorkflowCreation() {
	defer failOnPanic(s.T())
	domainID := uuid.New()
	workflowExecution := gen.WorkflowExecution{
		WorkflowId: common.StringPtr("test-eventsv2-workflow"),
		RunId:      common.StringPtr("aaaaaaaa-aaaa-aaaa-aaaa-aaaaaaaaaaaa"),
	}

	_, err0 := s.ExecutionManager.CreateWorkflowExecution(&p.CreateWorkflowExecutionRequest{
		NewWorkflowSnapshot: p.WorkflowSnapshot{
			ExecutionInfo: &p.WorkflowExecutionInfo{
				CreateRequestID:      uuid.New(),
				DomainID:             domainID,
				WorkflowID:           workflowExecution.GetWorkflowId(),
				RunID:                workflowExecution.GetRunId(),
				TaskList:             "taskList",
				WorkflowTypeName:     "wType",
				WorkflowTimeout:      20,
				DecisionTimeoutValue: 13,
				ExecutionContext:     nil,
				State:                p.WorkflowStateRunning,
				CloseStatus:          p.WorkflowCloseStatusNone,
				NextEventID:          3,
				LastProcessedEvent:   0,
				DecisionScheduleID:   2,
				DecisionStartedID:    common.EmptyEventID,
				DecisionTimeout:      1,
				EventStoreVersion:    p.EventStoreVersionV2,
				BranchToken:          []byte("branchToken1"),
			},
			ExecutionStats: &p.ExecutionStats{},
			TransferTasks: []p.Task{
				&p.DecisionTask{
					TaskID:              s.GetNextSequenceNumber(),
					DomainID:            domainID,
					TaskList:            "taskList",
					ScheduleID:          2,
					VisibilityTimestamp: time.Now(),
				},
			},
			TimerTasks: nil,
		},
		RangeID: s.ShardInfo.RangeID,
	})

	s.NoError(err0)

	state0, err1 := s.GetWorkflowExecutionInfo(domainID, workflowExecution)
	s.NoError(err1)
	info0 := state0.ExecutionInfo
	s.NotNil(info0, "Valid Workflow info expected.")
	s.Equal(int32(p.EventStoreVersionV2), info0.EventStoreVersion)
	s.Equal([]byte("branchToken1"), info0.BranchToken)

	updatedInfo := copyWorkflowExecutionInfo(info0)
	updatedStats := copyExecutionStats(state0.ExecutionStats)
	updatedInfo.NextEventID = int64(5)
	updatedInfo.LastProcessedEvent = int64(2)
	currentTime := time.Now().UTC()
	timerID := "id_1"
	timerInfos := []*p.TimerInfo{{
		Version:    3345,
		TimerID:    timerID,
		ExpiryTime: currentTime,
		TaskID:     2,
		StartedID:  5,
	}}
	updatedInfo.BranchToken = []byte("branchToken2")

<<<<<<< HEAD
	err2 := s.UpdateWorkflowExecution(updatedInfo, nil, []int64{int64(4)}, nil, int64(3), nil, nil, nil, timerInfos, nil)
=======
	err2 := s.UpdateWorkflowExecution(updatedInfo, updatedStats, []int64{int64(4)}, nil, int64(3), nil, nil, nil, timerInfos, nil)
>>>>>>> 31619e35
	s.NoError(err2)

	state, err1 := s.GetWorkflowExecutionInfo(domainID, workflowExecution)
	s.NoError(err1)
	s.NotNil(state, "expected valid state.")
	s.Equal(1, len(state.TimerInfos))
	s.Equal(int64(3345), state.TimerInfos[timerID].Version)
	s.Equal(timerID, state.TimerInfos[timerID].TimerID)
	s.EqualTimesWithPrecision(currentTime, state.TimerInfos[timerID].ExpiryTime, time.Millisecond*500)
	s.Equal(int64(2), state.TimerInfos[timerID].TaskID)
	s.Equal(int64(5), state.TimerInfos[timerID].StartedID)

<<<<<<< HEAD
	err2 = s.UpdateWorkflowExecution(updatedInfo, nil, nil, nil, int64(5), nil, nil, nil, nil, []string{timerID})
=======
	err2 = s.UpdateWorkflowExecution(updatedInfo, updatedStats, nil, nil, int64(5), nil, nil, nil, nil, []string{timerID})
>>>>>>> 31619e35
	s.NoError(err2)

	state, err1 = s.GetWorkflowExecutionInfo(domainID, workflowExecution)
	s.NoError(err2)
	s.NotNil(state, "expected valid state.")
	s.Equal(0, len(state.TimerInfos))
	info1 := state.ExecutionInfo
	s.Equal(int32(p.EventStoreVersionV2), info1.EventStoreVersion)
	s.Equal([]byte("branchToken2"), info1.BranchToken)
}

// TestWorkflowCreationWithVersionHistories test
func (s *ExecutionManagerSuiteForEventsV2) TestWorkflowCreationWithVersionHistories() {
	defer failOnPanic(s.T())
	domainID := uuid.New()
	workflowExecution := gen.WorkflowExecution{
		WorkflowId: common.StringPtr("test-eventsv2-workflow"),
		RunId:      common.StringPtr("aaaaaaaa-aaaa-aaaa-aaaa-aaaaaaaaaaaa"),
	}
	versionHistory := p.NewVersionHistory(
		[]byte{1},
		[]*p.VersionHistoryItem{p.NewVersionHistoryItem(1, 0)},
	)
	versionHistories := p.NewVersionHistories(versionHistory)

	_, err0 := s.ExecutionManager.CreateWorkflowExecution(&p.CreateWorkflowExecutionRequest{
		RangeID: s.ShardInfo.RangeID,
		NewWorkflowSnapshot: p.WorkflowSnapshot{
			ExecutionInfo: &p.WorkflowExecutionInfo{
				CreateRequestID:      uuid.New(),
				DomainID:             domainID,
				WorkflowID:           workflowExecution.GetWorkflowId(),
				RunID:                workflowExecution.GetRunId(),
				TaskList:             "taskList",
				WorkflowTypeName:     "wType",
				WorkflowTimeout:      20,
				DecisionTimeoutValue: 13,
				ExecutionContext:     nil,
				State:                p.WorkflowStateRunning,
				CloseStatus:          p.WorkflowCloseStatusNone,
				NextEventID:          common.EmptyEventID,
				LastProcessedEvent:   0,
				DecisionScheduleID:   2,
				DecisionStartedID:    common.EmptyEventID,
				DecisionTimeout:      1,
				EventStoreVersion:    p.EventStoreVersionV2,
				BranchToken:          nil,
			},
			VersionHistories: versionHistories,
			TransferTasks: []p.Task{
				&p.DecisionTask{
					TaskID:              s.GetNextSequenceNumber(),
					DomainID:            domainID,
					TaskList:            "taskList",
					ScheduleID:          2,
					VisibilityTimestamp: time.Now(),
				},
			},
			TimerTasks: nil,
		},
	})

	s.NoError(err0)

	state0, err1 := s.GetWorkflowExecutionInfo(domainID, workflowExecution)
	s.NoError(err1)
	info0 := state0.ExecutionInfo
	s.NotNil(info0, "Valid Workflow info expected.")
	s.Equal(int32(p.EventStoreVersionV2), info0.EventStoreVersion)
	s.Equal(versionHistories, state0.VersionHistories)

	updatedInfo := copyWorkflowExecutionInfo(info0)
	updatedInfo.LastProcessedEvent = int64(2)
	currentTime := time.Now().UTC()
	timerID := "id_1"
	timerInfos := []*p.TimerInfo{{
		Version:    3345,
		TimerID:    timerID,
		ExpiryTime: currentTime,
		TaskID:     2,
		StartedID:  5,
	}}
	versionHistory, err := versionHistories.GetVersionHistory(versionHistories.GetCurrentBranchIndex())
	s.NoError(err)
	err = versionHistory.AddOrUpdateItem(p.NewVersionHistoryItem(2, 0))
	s.NoError(err)

	err2 := s.UpdateWorkflowExecution(updatedInfo, versionHistories, []int64{int64(4)}, nil, common.EmptyEventID, nil, nil, nil, timerInfos, nil)
	s.NoError(err2)

	state, err1 := s.GetWorkflowExecutionInfo(domainID, workflowExecution)
	s.NoError(err1)
	s.NotNil(state, "expected valid state.")
	s.Equal(1, len(state.TimerInfos))
	s.Equal(int64(3345), state.TimerInfos[timerID].Version)
	s.Equal(timerID, state.TimerInfos[timerID].TimerID)
	s.EqualTimesWithPrecision(currentTime, state.TimerInfos[timerID].ExpiryTime, time.Millisecond*500)
	s.Equal(int64(2), state.TimerInfos[timerID].TaskID)
	s.Equal(int64(5), state.TimerInfos[timerID].StartedID)
	s.Equal(state.VersionHistories, versionHistories)
}

//TestContinueAsNew test
func (s *ExecutionManagerSuiteForEventsV2) TestContinueAsNew() {
	domainID := uuid.New()
	workflowExecution := gen.WorkflowExecution{
		WorkflowId: common.StringPtr("continue-as-new-workflow-test"),
		RunId:      common.StringPtr("551c88d2-d9e6-404f-8131-9eec14f36643"),
	}

	_, err0 := s.CreateWorkflowExecution(domainID, workflowExecution, "queue1", "wType", 20, 13, nil, 3, 0, 2, nil)
	s.NoError(err0)

	state0, err1 := s.GetWorkflowExecutionInfo(domainID, workflowExecution)
	s.NoError(err1)
	info0 := state0.ExecutionInfo
	updatedInfo := copyWorkflowExecutionInfo(info0)
	updatedStats := copyExecutionStats(state0.ExecutionStats)
	updatedInfo.State = p.WorkflowStateCompleted
	updatedInfo.CloseStatus = p.WorkflowCloseStatusCompleted
	updatedInfo.NextEventID = int64(5)
	updatedInfo.LastProcessedEvent = int64(2)

	newWorkflowExecution := gen.WorkflowExecution{
		WorkflowId: common.StringPtr("continue-as-new-workflow-test"),
		RunId:      common.StringPtr("64c7e15a-3fd7-4182-9c6f-6f25a4fa2614"),
	}

	newdecisionTask := &p.DecisionTask{
		TaskID:     s.GetNextSequenceNumber(),
		DomainID:   updatedInfo.DomainID,
		TaskList:   updatedInfo.TaskList,
		ScheduleID: int64(2),
	}

	_, err2 := s.ExecutionManager.UpdateWorkflowExecution(&p.UpdateWorkflowExecutionRequest{
		UpdateWorkflowMutation: p.WorkflowMutation{
			ExecutionInfo:       updatedInfo,
			ExecutionStats:      updatedStats,
			TransferTasks:       []p.Task{newdecisionTask},
			TimerTasks:          nil,
			Condition:           info0.NextEventID,
			UpsertActivityInfos: nil,
			DeleteActivityInfos: nil,
			UpsertTimerInfos:    nil,
			DeleteTimerInfos:    nil,
		},
		NewWorkflowSnapshot: &p.WorkflowSnapshot{
			ExecutionInfo: &p.WorkflowExecutionInfo{
				CreateRequestID:      uuid.New(),
				DomainID:             updatedInfo.DomainID,
				WorkflowID:           newWorkflowExecution.GetWorkflowId(),
				RunID:                newWorkflowExecution.GetRunId(),
				TaskList:             updatedInfo.TaskList,
				WorkflowTypeName:     updatedInfo.WorkflowTypeName,
				WorkflowTimeout:      updatedInfo.WorkflowTimeout,
				DecisionTimeoutValue: updatedInfo.DecisionTimeoutValue,
				ExecutionContext:     nil,
				State:                p.WorkflowStateRunning,
				CloseStatus:          p.WorkflowCloseStatusNone,
				NextEventID:          info0.NextEventID,
				LastProcessedEvent:   common.EmptyEventID,
				DecisionScheduleID:   int64(2),
				DecisionStartedID:    common.EmptyEventID,
				DecisionTimeout:      1,
				EventStoreVersion:    p.EventStoreVersionV2,
				BranchToken:          []byte("branchToken1"),
			},
			ExecutionStats: &p.ExecutionStats{},
			TransferTasks:  nil,
			TimerTasks:     nil,
		},
		RangeID:  s.ShardInfo.RangeID,
		Encoding: pickRandomEncoding(),
	})

	s.NoError(err2)

	prevExecutionState, err3 := s.GetWorkflowExecutionInfo(domainID, workflowExecution)
	s.NoError(err3)
	prevExecutionInfo := prevExecutionState.ExecutionInfo
	s.Equal(p.WorkflowStateCompleted, prevExecutionInfo.State)
	s.Equal(int64(5), prevExecutionInfo.NextEventID)
	s.Equal(int64(2), prevExecutionInfo.LastProcessedEvent)

	newExecutionState, err4 := s.GetWorkflowExecutionInfo(domainID, newWorkflowExecution)
	s.NoError(err4)
	newExecutionInfo := newExecutionState.ExecutionInfo
	s.Equal(p.WorkflowStateRunning, newExecutionInfo.State)
	s.Equal(p.WorkflowCloseStatusNone, newExecutionInfo.CloseStatus)
	s.Equal(int64(3), newExecutionInfo.NextEventID)
	s.Equal(common.EmptyEventID, newExecutionInfo.LastProcessedEvent)
	s.Equal(int64(2), newExecutionInfo.DecisionScheduleID)
	s.Equal(int32(p.EventStoreVersionV2), newExecutionInfo.EventStoreVersion)
	s.Equal([]byte("branchToken1"), newExecutionInfo.BranchToken)

	newRunID, err5 := s.GetCurrentWorkflowRunID(domainID, *workflowExecution.WorkflowId)
	s.NoError(err5)
	s.Equal(*newWorkflowExecution.RunId, newRunID)
}

// TestWorkflowWithReplicationState test
func (s *ExecutionManagerSuiteForEventsV2) TestWorkflowWithReplicationState() {
	domainID := uuid.New()
	runID := uuid.New()
	workflowExecution := gen.WorkflowExecution{
		WorkflowId: common.StringPtr("test-workflow-replication-state-test"),
		RunId:      common.StringPtr(runID),
	}

	replicationTasks := []p.Task{&p.HistoryReplicationTask{
		TaskID:       s.GetNextSequenceNumber(),
		FirstEventID: int64(1),
		NextEventID:  int64(3),
		Version:      int64(9),
		LastReplicationInfo: map[string]*p.ReplicationInfo{
			"dc1": {
				Version:     int64(3),
				LastEventID: int64(1),
			},
			"dc2": {
				Version:     int64(5),
				LastEventID: int64(2),
			},
		},
		EventStoreVersion:       p.EventStoreVersionV2,
		BranchToken:             []byte("branchToken1"),
		NewRunEventStoreVersion: p.EventStoreVersionV2,
		NewRunBranchToken:       []byte("branchToken2"),
	}}

	task0, err0 := s.createWorkflowExecutionWithReplication(domainID, workflowExecution, "taskList", "wType", 20, 13, 3,
		0, 2, &p.ReplicationState{
			CurrentVersion:   int64(9),
			StartVersion:     int64(8),
			LastWriteVersion: int64(7),
			LastWriteEventID: int64(6),
			LastReplicationInfo: map[string]*p.ReplicationInfo{
				"dc1": {
					Version:     int64(3),
					LastEventID: int64(1),
				},
				"dc2": {
					Version:     int64(5),
					LastEventID: int64(2),
				},
			},
		}, replicationTasks, []byte("branchToken1"))
	s.NoError(err0)
	s.NotNil(task0, "Expected non empty task identifier.")

	taskD, err := s.GetTransferTasks(2, false)
	s.Equal(1, len(taskD), "Expected 1 decision task.")
	s.Equal(p.TransferTaskTypeDecisionTask, taskD[0].TaskType)
	err = s.CompleteTransferTask(taskD[0].TaskID)
	s.NoError(err)

	taskR, err := s.GetReplicationTasks(1, false)
	s.Equal(1, len(taskR), "Expected 1 replication task.")
	tsk := taskR[0]
	s.Equal(p.ReplicationTaskTypeHistory, tsk.TaskType)
	s.Equal(domainID, tsk.DomainID)
	s.Equal(*workflowExecution.WorkflowId, tsk.WorkflowID)
	s.Equal(*workflowExecution.RunId, tsk.RunID)
	s.Equal(int64(1), tsk.FirstEventID)
	s.Equal(int64(3), tsk.NextEventID)
	s.Equal(int64(9), tsk.Version)
	s.Equal(int32(p.EventStoreVersionV2), tsk.EventStoreVersion)
	s.Equal(int32(p.EventStoreVersionV2), tsk.NewRunEventStoreVersion)
	s.Equal([]byte("branchToken1"), tsk.BranchToken)
	s.Equal([]byte("branchToken2"), tsk.NewRunBranchToken)
	s.Equal(2, len(tsk.LastReplicationInfo))
	for k, v := range tsk.LastReplicationInfo {
		log.Infof("ReplicationInfo for %v: {Version: %v, LastEventID: %v}", k, v.Version, v.LastEventID)
		switch k {
		case "dc1":
			s.Equal(int64(3), v.Version)
			s.Equal(int64(1), v.LastEventID)
		case "dc2":
			s.Equal(int64(5), v.Version)
			s.Equal(int64(2), v.LastEventID)
		default:
			s.Fail("Unexpected key")
		}
	}
	err = s.CompleteReplicationTask(taskR[0].TaskID)
	s.NoError(err)

	state0, err1 := s.GetWorkflowExecutionInfo(domainID, workflowExecution)
	s.NoError(err1)
	info0 := state0.ExecutionInfo
	replicationState0 := state0.ReplicationState
	s.NotNil(info0, "Valid Workflow info expected.")
	s.NotNil(replicationState0, "Valid replication state expected.")
	s.Equal(domainID, info0.DomainID)
	s.Equal("taskList", info0.TaskList)
	s.Equal("wType", info0.WorkflowTypeName)
	s.Equal(int32(20), info0.WorkflowTimeout)
	s.Equal(int32(13), info0.DecisionTimeoutValue)
	s.Equal(int64(3), info0.NextEventID)
	s.Equal(int64(0), info0.LastProcessedEvent)
	s.Equal(int64(2), info0.DecisionScheduleID)
	s.Equal(int32(p.EventStoreVersionV2), info0.EventStoreVersion)
	s.Equal(int64(9), replicationState0.CurrentVersion)
	s.Equal(int64(8), replicationState0.StartVersion)
	s.Equal(int64(7), replicationState0.LastWriteVersion)
	s.Equal(int64(6), replicationState0.LastWriteEventID)
	s.Equal(2, len(replicationState0.LastReplicationInfo))
	for k, v := range replicationState0.LastReplicationInfo {
		log.Infof("ReplicationInfo for %v: {Version: %v, LastEventID: %v}", k, v.Version, v.LastEventID)
		switch k {
		case "dc1":
			s.Equal(int64(3), v.Version)
			s.Equal(int64(1), v.LastEventID)
		case "dc2":
			s.Equal(int64(5), v.Version)
			s.Equal(int64(2), v.LastEventID)
		default:
			s.Fail("Unexpected key")
		}
	}

	updatedInfo := copyWorkflowExecutionInfo(info0)
	updatedStats := copyExecutionStats(state0.ExecutionStats)
	updatedInfo.NextEventID = int64(5)
	updatedInfo.LastProcessedEvent = int64(2)
	updatedInfo.BranchToken = []byte("branchToken3")

	updatedReplicationState := copyReplicationState(replicationState0)
	updatedReplicationState.CurrentVersion = int64(10)
	updatedReplicationState.StartVersion = int64(11)
	updatedReplicationState.LastWriteVersion = int64(12)
	updatedReplicationState.LastWriteEventID = int64(13)
	updatedReplicationState.LastReplicationInfo["dc1"].Version = int64(4)
	updatedReplicationState.LastReplicationInfo["dc1"].LastEventID = int64(2)

	replicationTasks1 := []p.Task{&p.HistoryReplicationTask{
		TaskID:       s.GetNextSequenceNumber(),
		FirstEventID: int64(3),
		NextEventID:  int64(5),
		Version:      int64(10),
		LastReplicationInfo: map[string]*p.ReplicationInfo{
			"dc1": {
				Version:     int64(4),
				LastEventID: int64(2),
			},
			"dc2": {
				Version:     int64(5),
				LastEventID: int64(2),
			},
		},
		EventStoreVersion:       p.EventStoreVersionV2,
		BranchToken:             []byte("branchToken3"),
		NewRunEventStoreVersion: p.EventStoreVersionV2,
		NewRunBranchToken:       []byte("branchToken4"),
	}}
<<<<<<< HEAD
	err2 := s.UpdateWorklowStateAndReplication(updatedInfo, nil, updatedReplicationState, int64(3), replicationTasks1)
=======
	err2 := s.UpdateWorklowStateAndReplication(updatedInfo, updatedStats, updatedReplicationState, int64(3), replicationTasks1)
>>>>>>> 31619e35
	s.NoError(err2)

	taskR1, err := s.GetReplicationTasks(1, false)
	s.Equal(1, len(taskR1), "Expected 1 replication task.")
	tsk1 := taskR1[0]
	s.Equal(p.ReplicationTaskTypeHistory, tsk1.TaskType)
	s.Equal(domainID, tsk1.DomainID)
	s.Equal(*workflowExecution.WorkflowId, tsk1.WorkflowID)
	s.Equal(*workflowExecution.RunId, tsk1.RunID)
	s.Equal(int64(3), tsk1.FirstEventID)
	s.Equal(int64(5), tsk1.NextEventID)
	s.Equal(int64(10), tsk1.Version)
	s.Equal(int32(p.EventStoreVersionV2), tsk1.EventStoreVersion)
	s.Equal(int32(p.EventStoreVersionV2), tsk1.NewRunEventStoreVersion)
	s.Equal([]byte("branchToken3"), tsk1.BranchToken)
	s.Equal([]byte("branchToken4"), tsk1.NewRunBranchToken)

	s.Equal(2, len(tsk1.LastReplicationInfo))
	for k, v := range tsk1.LastReplicationInfo {
		log.Infof("ReplicationInfo for %v: {Version: %v, LastEventID: %v}", k, v.Version, v.LastEventID)
		switch k {
		case "dc1":
			s.Equal(int64(4), v.Version)
			s.Equal(int64(2), v.LastEventID)
		case "dc2":
			s.Equal(int64(5), v.Version)
			s.Equal(int64(2), v.LastEventID)
		default:
			s.Fail("Unexpected key")
		}
	}
	err = s.CompleteReplicationTask(taskR1[0].TaskID)
	s.NoError(err)

	state1, err2 := s.GetWorkflowExecutionInfo(domainID, workflowExecution)
	s.NoError(err2)
	info1 := state1.ExecutionInfo
	replicationState1 := state1.ReplicationState
	s.NotNil(info1, "Valid Workflow info expected.")
	s.Equal(domainID, info1.DomainID)
	s.Equal("taskList", info1.TaskList)
	s.Equal("wType", info1.WorkflowTypeName)
	s.Equal(int32(20), info1.WorkflowTimeout)
	s.Equal(int32(13), info1.DecisionTimeoutValue)
	s.Equal(int64(5), info1.NextEventID)
	s.Equal([]byte("branchToken3"), info1.BranchToken)
	s.Equal(int64(2), info1.LastProcessedEvent)
	s.Equal(int64(2), info1.DecisionScheduleID)
	s.Equal(int64(10), replicationState1.CurrentVersion)
	s.Equal(int64(11), replicationState1.StartVersion)
	s.Equal(int64(12), replicationState1.LastWriteVersion)
	s.Equal(int64(13), replicationState1.LastWriteEventID)
	s.Equal(2, len(replicationState1.LastReplicationInfo))
	for k, v := range replicationState1.LastReplicationInfo {
		log.Infof("ReplicationInfo for %v: {Version: %v, LastEventID: %v}", k, v.Version, v.LastEventID)
		switch k {
		case "dc1":
			s.Equal(int64(4), v.Version)
			s.Equal(int64(2), v.LastEventID)
		case "dc2":
			s.Equal(int64(5), v.Version)
			s.Equal(int64(2), v.LastEventID)
		default:
			s.Fail("Unexpected key")
		}
	}
}

func (s *ExecutionManagerSuiteForEventsV2) createWorkflowExecutionWithReplication(domainID string, workflowExecution gen.WorkflowExecution,
	taskList, wType string, wTimeout int32, decisionTimeout int32, nextEventID int64,
	lastProcessedEventID int64, decisionScheduleID int64, state *p.ReplicationState, txTasks []p.Task, brToken []byte) (*p.CreateWorkflowExecutionResponse, error) {
	var transferTasks []p.Task
	var replicationTasks []p.Task
	var timerTasks []p.Task
	for _, task := range txTasks {
		switch t := task.(type) {
		case *p.DecisionTask, *p.ActivityTask, *p.CloseExecutionTask, *p.CancelExecutionTask, *p.StartChildExecutionTask, *p.SignalExecutionTask, *p.RecordWorkflowStartedTask:
			transferTasks = append(transferTasks, t)
		case *p.HistoryReplicationTask:
			replicationTasks = append(replicationTasks, t)
		case *p.WorkflowTimeoutTask, *p.DeleteHistoryEventTask:
			timerTasks = append(timerTasks, t)
		default:
			panic("Unknown transfer task type.")
		}
	}

	transferTasks = append(transferTasks, &p.DecisionTask{
		TaskID:     s.GetNextSequenceNumber(),
		DomainID:   domainID,
		TaskList:   taskList,
		ScheduleID: decisionScheduleID,
	})
	response, err := s.ExecutionManager.CreateWorkflowExecution(&p.CreateWorkflowExecutionRequest{
		NewWorkflowSnapshot: p.WorkflowSnapshot{
			ExecutionInfo: &p.WorkflowExecutionInfo{
				CreateRequestID:      uuid.New(),
				DomainID:             domainID,
				WorkflowID:           workflowExecution.GetWorkflowId(),
				RunID:                workflowExecution.GetRunId(),
				TaskList:             taskList,
				WorkflowTypeName:     wType,
				WorkflowTimeout:      wTimeout,
				DecisionTimeoutValue: decisionTimeout,
				State:                p.WorkflowStateRunning,
				CloseStatus:          p.WorkflowCloseStatusNone,
				NextEventID:          nextEventID,
				LastProcessedEvent:   lastProcessedEventID,
				DecisionScheduleID:   decisionScheduleID,
				DecisionStartedID:    common.EmptyEventID,
				DecisionTimeout:      1,
				EventStoreVersion:    p.EventStoreVersionV2,
				BranchToken:          brToken,
			},
			ExecutionStats:   &p.ExecutionStats{},
			ReplicationState: state,
			TimerTasks:       timerTasks,
			TransferTasks:    transferTasks,
			ReplicationTasks: replicationTasks,
		},
		RangeID: s.ShardInfo.RangeID,
	})

	return response, err
}

// TestWorkflowResetWithCurrWithReplicate test
func (s *ExecutionManagerSuiteForEventsV2) TestWorkflowResetWithCurrWithReplicate() {
	domainID := uuid.New()
	runID := uuid.New()
	workflowExecution := gen.WorkflowExecution{
		WorkflowId: common.StringPtr("test-reset-workflow-with-replication-state-test"),
		RunId:      common.StringPtr(runID),
	}

	currentTime := time.Now()
	txTasks := []p.Task{&p.HistoryReplicationTask{
		TaskID:       s.GetNextSequenceNumber(),
		FirstEventID: int64(1),
		NextEventID:  int64(3),
		Version:      int64(9),
		LastReplicationInfo: map[string]*p.ReplicationInfo{
			"dc1": {
				Version:     int64(3),
				LastEventID: int64(1),
			},
			"dc2": {
				Version:     int64(5),
				LastEventID: int64(2),
			},
		},
		EventStoreVersion:       p.EventStoreVersionV2,
		BranchToken:             []byte("branchToken1"),
		NewRunEventStoreVersion: p.EventStoreVersionV2,
		NewRunBranchToken:       []byte("branchToken2"),
	},
		&p.WorkflowTimeoutTask{
			TaskID:              s.GetNextSequenceNumber(),
			VisibilityTimestamp: currentTime,
		}}

	task0, err0 := s.createWorkflowExecutionWithReplication(domainID, workflowExecution, "taskList", "wType", 20, 13, 3,
		0, 2, &p.ReplicationState{
			CurrentVersion:   int64(9),
			StartVersion:     int64(8),
			LastWriteVersion: int64(7),
			LastWriteEventID: int64(6),
			LastReplicationInfo: map[string]*p.ReplicationInfo{
				"dc1": {
					Version:     int64(3),
					LastEventID: int64(1),
				},
				"dc2": {
					Version:     int64(5),
					LastEventID: int64(2),
				},
			},
		}, txTasks, []byte("branchToken1"))
	s.NoError(err0)
	s.NotNil(task0, "Expected non empty task identifier.")

	taskD, err := s.GetTransferTasks(2, false)
	s.Equal(1, len(taskD), "Expected 1 decision task.")
	s.Equal(p.TransferTaskTypeDecisionTask, taskD[0].TaskType)
	err = s.CompleteTransferTask(taskD[0].TaskID)
	s.NoError(err)
	taskD, err = s.GetTransferTasks(2, false)
	s.Equal(0, len(taskD), "Expected 0 decision task.")

	taskT, err := s.GetTimerIndexTasks(2, false)
	s.Equal(1, len(taskT), "Expected 1 timer task.")
	s.Equal(p.TaskTypeWorkflowTimeout, taskT[0].TaskType)
	err = s.CompleteTimerTask(taskT[0].VisibilityTimestamp, taskT[0].TaskID)
	s.NoError(err)
	taskT, err = s.GetTimerIndexTasks(2, false)
	s.Equal(0, len(taskT), "Expected 0 timer task.")

	taskR, err := s.GetReplicationTasks(2, false)
	s.Nil(err)
	s.Equal(1, len(taskR), "Expected 1 replication task.")
	tsk := taskR[0]
	s.Equal(p.ReplicationTaskTypeHistory, tsk.TaskType)
	s.Equal(domainID, tsk.DomainID)
	s.Equal(*workflowExecution.WorkflowId, tsk.WorkflowID)
	s.Equal(*workflowExecution.RunId, tsk.RunID)
	s.Equal(int64(1), tsk.FirstEventID)
	s.Equal(int64(3), tsk.NextEventID)
	s.Equal(int64(9), tsk.Version)
	s.Equal(int32(p.EventStoreVersionV2), tsk.EventStoreVersion)
	s.Equal(int32(p.EventStoreVersionV2), tsk.NewRunEventStoreVersion)
	s.Equal([]byte("branchToken1"), tsk.BranchToken)
	s.Equal([]byte("branchToken2"), tsk.NewRunBranchToken)
	s.Equal(2, len(tsk.LastReplicationInfo))
	for k, v := range tsk.LastReplicationInfo {
		log.Infof("ReplicationInfo for %v: {Version: %v, LastEventID: %v}", k, v.Version, v.LastEventID)
		switch k {
		case "dc1":
			s.Equal(int64(3), v.Version)
			s.Equal(int64(1), v.LastEventID)
		case "dc2":
			s.Equal(int64(5), v.Version)
			s.Equal(int64(2), v.LastEventID)
		default:
			s.Fail("Unexpected key")
		}
	}
	err = s.CompleteReplicationTask(taskR[0].TaskID)
	s.NoError(err)
	taskR, err = s.GetReplicationTasks(2, false)
	s.Nil(err)
	s.Equal(0, len(taskR), "Expected 0 replication task.")

	state0, err1 := s.GetWorkflowExecutionInfo(domainID, workflowExecution)
	s.NoError(err1)
	info0 := state0.ExecutionInfo
	replicationState0 := state0.ReplicationState
	s.NotNil(info0, "Valid Workflow info expected.")
	s.NotNil(replicationState0, "Valid replication state expected.")
	s.Equal(domainID, info0.DomainID)
	s.Equal("taskList", info0.TaskList)
	s.Equal("wType", info0.WorkflowTypeName)
	s.Equal(int32(20), info0.WorkflowTimeout)
	s.Equal(int32(13), info0.DecisionTimeoutValue)
	s.Equal(int64(3), info0.NextEventID)
	s.Equal(int64(0), info0.LastProcessedEvent)
	s.Equal(int64(2), info0.DecisionScheduleID)
	s.Equal(int32(p.EventStoreVersionV2), info0.EventStoreVersion)
	s.Equal(int64(9), replicationState0.CurrentVersion)
	s.Equal(int64(8), replicationState0.StartVersion)
	s.Equal(int64(7), replicationState0.LastWriteVersion)
	s.Equal(int64(6), replicationState0.LastWriteEventID)
	s.Equal(2, len(replicationState0.LastReplicationInfo))
	for k, v := range replicationState0.LastReplicationInfo {
		log.Infof("ReplicationInfo for %v: {Version: %v, LastEventID: %v}", k, v.Version, v.LastEventID)
		switch k {
		case "dc1":
			s.Equal(int64(3), v.Version)
			s.Equal(int64(1), v.LastEventID)
		case "dc2":
			s.Equal(int64(5), v.Version)
			s.Equal(int64(2), v.LastEventID)
		default:
			s.Fail("Unexpected key")
		}
	}

	updatedInfo := copyWorkflowExecutionInfo(info0)
	updateStats := copyExecutionStats(state0.ExecutionStats)
	updatedInfo.NextEventID = int64(5)
	updatedInfo.LastProcessedEvent = int64(2)
	updatedInfo.BranchToken = []byte("branchToken3")

	updatedReplicationState := copyReplicationState(replicationState0)
	updatedReplicationState.CurrentVersion = int64(10)
	updatedReplicationState.StartVersion = int64(11)
	updatedReplicationState.LastWriteVersion = int64(12)
	updatedReplicationState.LastWriteEventID = int64(13)
	updatedReplicationState.LastReplicationInfo["dc1"].Version = int64(30)
	updatedReplicationState.LastReplicationInfo["dc1"].LastEventID = int64(10)

	currTransTasks := []p.Task{
		&p.CloseExecutionTask{
			TaskID:              s.GetNextSequenceNumber(),
			VisibilityTimestamp: time.Now(),
			Version:             100,
		},
	}

	currTimerTasks := []p.Task{
		&p.DeleteHistoryEventTask{
			TaskID:              20,
			VisibilityTimestamp: time.Now(),
			Version:             101,
		},
	}

	newRunID := uuid.New()
	newExecution := gen.WorkflowExecution{
		WorkflowId: workflowExecution.WorkflowId,
		RunId:      common.StringPtr(newRunID),
	}
	insertInfo := copyWorkflowExecutionInfo(info0)
	insertStats := copyExecutionStats(state0.ExecutionStats)
	insertInfo.RunID = newRunID
	insertInfo.NextEventID = int64(50)
	insertInfo.LastProcessedEvent = int64(20)
	insertInfo.BranchToken = []byte("branchToken4")

	insertReplicationState := copyReplicationState(replicationState0)
	insertReplicationState.CurrentVersion = int64(100)
	insertReplicationState.StartVersion = int64(110)
	insertReplicationState.LastWriteVersion = int64(120)
	insertReplicationState.LastWriteEventID = int64(130)
	insertReplicationState.LastReplicationInfo["dc1"].Version = int64(300)
	insertReplicationState.LastReplicationInfo["dc1"].LastEventID = int64(100)

	insertTransTasks := []p.Task{
		&p.DecisionTask{
			TaskID:              s.GetNextSequenceNumber(),
			DomainID:            domainID,
			VisibilityTimestamp: time.Now(),
			ScheduleID:          13,
			Version:             200,
		},
	}

	insertTimerTasks := []p.Task{
		&p.WorkflowTimeoutTask{
			TaskID:              s.GetNextSequenceNumber(),
			VisibilityTimestamp: time.Now().Add(time.Minute),
			Version:             201,
		},
	}

	insertReplicationTasks := []p.Task{&p.HistoryReplicationTask{
		TaskID:       s.GetNextSequenceNumber(),
		FirstEventID: int64(10),
		NextEventID:  int64(30),
		Version:      int64(90),
		LastReplicationInfo: map[string]*p.ReplicationInfo{
			"dc1": {
				Version:     int64(30),
				LastEventID: int64(10),
			},
			"dc2": {
				Version:     int64(50),
				LastEventID: int64(20),
			},
		},
		EventStoreVersion: p.EventStoreVersionV2,
		BranchToken:       []byte("branchToken5"),
		ResetWorkflow:     true,
	}}

	insertTimerInfos := []*p.TimerInfo{{
		Version:    100,
		TimerID:    "id101",
		ExpiryTime: currentTime,
		TaskID:     102,
		StartedID:  103,
	}}

	insertActivityInfos := []*p.ActivityInfo{{
		Version:        110,
		ScheduleID:     111,
		StartedID:      112,
		ActivityID:     uuid.New(),
		ScheduledEvent: &gen.HistoryEvent{EventId: int64Ptr(1)},
	}}

	insertRequestCancelInfos := []*p.RequestCancelInfo{{
		Version:         120,
		InitiatedID:     121,
		CancelRequestID: uuid.New(),
	}}

	insertChildExecutionInfos := []*p.ChildExecutionInfo{{
		Version:         130,
		InitiatedID:     131,
		StartedID:       132,
		CreateRequestID: uuid.New(),
		InitiatedEvent:  &gen.HistoryEvent{EventId: int64Ptr(1)},
	}}

	insertSignalInfos := []*p.SignalInfo{{
		Version:         140,
		InitiatedID:     141,
		SignalName:      "142",
		SignalRequestID: uuid.New(),
	}}

	insertSignalRequests := []string{uuid.New()}

	err = s.ResetWorkflowExecution(3,
		insertInfo, insertStats, insertReplicationState, insertActivityInfos, insertTimerInfos, insertChildExecutionInfos, insertRequestCancelInfos, insertSignalInfos, insertSignalRequests, insertTransTasks, insertTimerTasks, insertReplicationTasks,
		true, updatedInfo, updateStats, updatedReplicationState, currTransTasks, currTimerTasks, info0.RunID, -1000)
	s.Nil(err)

	//////////////////////////////
	// start verifying resetWF
	///////////////////////////////

	// transfer tasks
	taskD, err = s.GetTransferTasks(3, false)
	s.Equal(2, len(taskD), "Expected 2 decision task.")
	s.Equal(p.TransferTaskTypeCloseExecution, taskD[0].TaskType)
	s.Equal(int64(100), taskD[0].Version)
	err = s.CompleteTransferTask(taskD[0].TaskID)
	s.NoError(err)
	s.Equal(p.TransferTaskTypeDecisionTask, taskD[1].TaskType)
	s.Equal(int64(200), taskD[1].Version)
	err = s.CompleteTransferTask(taskD[1].TaskID)
	s.NoError(err)
	taskD, err = s.GetTransferTasks(2, false)
	s.Equal(0, len(taskD), "Expected 0 decision task.")

	// timer tasks
	taskT, err = s.GetTimerIndexTasks(3, false)
	s.Equal(2, len(taskT), "Expected 2 timer task.")
	s.Equal(p.TaskTypeDeleteHistoryEvent, taskT[0].TaskType)
	s.Equal(int64(101), taskT[0].Version)
	err = s.CompleteTimerTask(taskT[0].VisibilityTimestamp, taskT[0].TaskID)
	s.NoError(err)
	s.Equal(p.TaskTypeWorkflowTimeout, taskT[1].TaskType)
	s.Equal(int64(201), taskT[1].Version)
	err = s.CompleteTimerTask(taskT[1].VisibilityTimestamp, taskT[1].TaskID)
	s.NoError(err)
	taskT, err = s.GetTimerIndexTasks(2, false)
	s.Equal(0, len(taskT), "Expected 0 timer task.")

	// replicaiton tasks
	taskR, err = s.GetReplicationTasks(2, false)
	s.Nil(err)
	s.Equal(1, len(taskR), "Expected 1 replication task.")
	tsk = taskR[0]
	s.Equal(p.ReplicationTaskTypeHistory, tsk.TaskType)
	s.Equal(domainID, tsk.DomainID)
	s.Equal(*workflowExecution.WorkflowId, tsk.WorkflowID)
	s.Equal(insertInfo.RunID, tsk.RunID)
	s.Equal(int64(10), tsk.FirstEventID)
	s.Equal(int64(30), tsk.NextEventID)
	s.Equal(true, tsk.ResetWorkflow)
	s.Equal(int64(90), tsk.Version)
	s.Equal(int32(p.EventStoreVersionV2), tsk.EventStoreVersion)
	s.Equal(int32(0), tsk.NewRunEventStoreVersion)
	s.Equal([]byte("branchToken5"), tsk.BranchToken)
	s.Equal(0, len(tsk.NewRunBranchToken))
	s.Equal(2, len(tsk.LastReplicationInfo))
	for k, v := range tsk.LastReplicationInfo {
		log.Infof("ReplicationInfo for %v: {Version: %v, LastEventID: %v}", k, v.Version, v.LastEventID)
		switch k {
		case "dc1":
			s.Equal(int64(30), v.Version)
			s.Equal(int64(10), v.LastEventID)
		case "dc2":
			s.Equal(int64(50), v.Version)
			s.Equal(int64(20), v.LastEventID)
		default:
			s.Fail("Unexpected key")
		}
	}
	err = s.CompleteReplicationTask(taskR[0].TaskID)
	s.NoError(err)
	taskR, err = s.GetReplicationTasks(2, false)
	s.Nil(err)
	s.Equal(0, len(taskR), "Expected 0 replication task.")

	// check current run
	currRunID, err := s.GetCurrentWorkflowRunID(domainID, workflowExecution.GetWorkflowId())
	s.Nil(err)
	s.Equal(newExecution.GetRunId(), currRunID)

	// the previous execution
	state1, err1 := s.GetWorkflowExecutionInfo(domainID, workflowExecution)
	s.NoError(err1)
	info1 := state1.ExecutionInfo
	replicationState1 := state1.ReplicationState
	s.NotNil(info1, "Valid Workflow info expected.")
	s.Equal(int64(5), info1.NextEventID)
	s.Equal(int64(2), info1.LastProcessedEvent)
	s.Equal([]byte("branchToken3"), info1.BranchToken)
	s.Equal(domainID, info1.DomainID)
	s.Equal("taskList", info1.TaskList)
	s.Equal("wType", info1.WorkflowTypeName)
	s.Equal(int32(20), info1.WorkflowTimeout)
	s.Equal(int32(13), info1.DecisionTimeoutValue)
	s.Equal(int64(2), info1.DecisionScheduleID)
	s.Equal(int32(p.EventStoreVersionV2), info1.EventStoreVersion)

	s.NotNil(replicationState1, "Valid replication state expected.")
	s.Equal(int64(10), replicationState1.CurrentVersion)
	s.Equal(int64(11), replicationState1.StartVersion)
	s.Equal(int64(12), replicationState1.LastWriteVersion)
	s.Equal(int64(13), replicationState1.LastWriteEventID)
	s.Equal(2, len(replicationState1.LastReplicationInfo))
	for k, v := range replicationState1.LastReplicationInfo {
		log.Infof("ReplicationInfo for %v: {Version: %v, LastEventID: %v}", k, v.Version, v.LastEventID)
		switch k {
		case "dc1":
			s.Equal(int64(30), v.Version)
			s.Equal(int64(10), v.LastEventID)
		case "dc2":
			s.Equal(int64(5), v.Version)
			s.Equal(int64(2), v.LastEventID)
		default:
			s.Fail("Unexpected key")
		}
	}

	// the current execution
	state2, err2 := s.GetWorkflowExecutionInfo(domainID, newExecution)
	s.NoError(err2)
	info2 := state2.ExecutionInfo
	replicationState2 := state2.ReplicationState

	s.NotNil(info2, "Valid Workflow info expected.")
	s.Equal(int64(50), info2.NextEventID)
	s.Equal(int64(20), info2.LastProcessedEvent)
	s.Equal([]byte("branchToken4"), info2.BranchToken)
	s.Equal(domainID, info2.DomainID)
	s.Equal("taskList", info2.TaskList)
	s.Equal("wType", info2.WorkflowTypeName)
	s.Equal(int32(20), info2.WorkflowTimeout)
	s.Equal(int32(13), info2.DecisionTimeoutValue)
	s.Equal(int64(2), info2.DecisionScheduleID)
	s.Equal(int32(p.EventStoreVersionV2), info2.EventStoreVersion)

	s.NotNil(replicationState2, "Valid replication state expected.")
	s.Equal(int64(100), replicationState2.CurrentVersion)
	s.Equal(int64(110), replicationState2.StartVersion)
	s.Equal(int64(120), replicationState2.LastWriteVersion)
	s.Equal(int64(130), replicationState2.LastWriteEventID)
	s.Equal(2, len(replicationState2.LastReplicationInfo))
	for k, v := range replicationState2.LastReplicationInfo {
		log.Infof("ReplicationInfo for %v: {Version: %v, LastEventID: %v}", k, v.Version, v.LastEventID)
		switch k {
		case "dc1":
			s.Equal(int64(300), v.Version)
			s.Equal(int64(100), v.LastEventID)
		case "dc2":
			s.Equal(int64(5), v.Version)
			s.Equal(int64(2), v.LastEventID)
		default:
			s.Fail("Unexpected key")
		}
	}

	timerInfos2 := state2.TimerInfos
	actInfos2 := state2.ActivityInfos
	reqCanInfos2 := state2.RequestCancelInfos
	childInfos2 := state2.ChildExecutionInfos
	sigInfos2 := state2.SignalInfos
	sigReqIDs2 := state2.SignalRequestedIDs

	s.Equal(1, len(timerInfos2))
	s.Equal(1, len(actInfos2))
	s.Equal(1, len(reqCanInfos2))
	s.Equal(1, len(childInfos2))
	s.Equal(1, len(sigInfos2))
	s.Equal(1, len(sigReqIDs2))

	s.Equal(int64(100), timerInfos2["id101"].Version)
	s.Equal(int64(110), actInfos2[111].Version)
	s.Equal(int64(120), reqCanInfos2[121].Version)
	s.Equal(int64(130), childInfos2[131].Version)
	s.Equal(int64(140), sigInfos2[141].Version)
}

// TestWorkflowResetNoCurrWithReplicate test
func (s *ExecutionManagerSuiteForEventsV2) TestWorkflowResetNoCurrWithReplicate() {
	domainID := uuid.New()
	runID := uuid.New()
	workflowExecution := gen.WorkflowExecution{
		WorkflowId: common.StringPtr("test-reset-workflow-with-replication-state-test"),
		RunId:      common.StringPtr(runID),
	}

	currentTime := time.Now()
	txTasks := []p.Task{&p.HistoryReplicationTask{
		TaskID:       s.GetNextSequenceNumber(),
		FirstEventID: int64(1),
		NextEventID:  int64(3),
		Version:      int64(9),
		LastReplicationInfo: map[string]*p.ReplicationInfo{
			"dc1": {
				Version:     int64(3),
				LastEventID: int64(1),
			},
			"dc2": {
				Version:     int64(5),
				LastEventID: int64(2),
			},
		},
		EventStoreVersion:       p.EventStoreVersionV2,
		BranchToken:             []byte("branchToken1"),
		NewRunEventStoreVersion: p.EventStoreVersionV2,
		NewRunBranchToken:       []byte("branchToken2"),
	},
		&p.WorkflowTimeoutTask{
			TaskID:              s.GetNextSequenceNumber(),
			VisibilityTimestamp: currentTime,
		}}

	task0, err0 := s.createWorkflowExecutionWithReplication(domainID, workflowExecution, "taskList", "wType", 20, 13, 3,
		0, 2, &p.ReplicationState{
			CurrentVersion:   int64(9),
			StartVersion:     int64(8),
			LastWriteVersion: int64(7),
			LastWriteEventID: int64(6),
			LastReplicationInfo: map[string]*p.ReplicationInfo{
				"dc1": {
					Version:     int64(3),
					LastEventID: int64(1),
				},
				"dc2": {
					Version:     int64(5),
					LastEventID: int64(2),
				},
			},
		}, txTasks, []byte("branchToken1"))
	s.NoError(err0)
	s.NotNil(task0, "Expected non empty task identifier.")

	taskD, err := s.GetTransferTasks(2, false)
	s.Equal(1, len(taskD), "Expected 1 decision task.")
	s.Equal(p.TransferTaskTypeDecisionTask, taskD[0].TaskType)
	err = s.CompleteTransferTask(taskD[0].TaskID)
	s.NoError(err)
	taskD, err = s.GetTransferTasks(2, false)
	s.Equal(0, len(taskD), "Expected 0 decision task.")

	taskT, err := s.GetTimerIndexTasks(2, false)
	s.Equal(1, len(taskT), "Expected 1 timer task.")
	s.Equal(p.TaskTypeWorkflowTimeout, taskT[0].TaskType)
	err = s.CompleteTimerTask(taskT[0].VisibilityTimestamp, taskT[0].TaskID)
	s.NoError(err)
	taskT, err = s.GetTimerIndexTasks(2, false)
	s.Equal(0, len(taskT), "Expected 0 timer task.")

	taskR, err := s.GetReplicationTasks(2, false)
	s.Nil(err)
	s.Equal(1, len(taskR), "Expected 1 replication task.")
	tsk := taskR[0]
	s.Equal(p.ReplicationTaskTypeHistory, tsk.TaskType)
	s.Equal(domainID, tsk.DomainID)
	s.Equal(*workflowExecution.WorkflowId, tsk.WorkflowID)
	s.Equal(*workflowExecution.RunId, tsk.RunID)
	s.Equal(int64(1), tsk.FirstEventID)
	s.Equal(int64(3), tsk.NextEventID)
	s.Equal(int64(9), tsk.Version)
	s.Equal(int32(p.EventStoreVersionV2), tsk.EventStoreVersion)
	s.Equal(int32(p.EventStoreVersionV2), tsk.NewRunEventStoreVersion)
	s.Equal([]byte("branchToken1"), tsk.BranchToken)
	s.Equal([]byte("branchToken2"), tsk.NewRunBranchToken)
	s.Equal(2, len(tsk.LastReplicationInfo))
	for k, v := range tsk.LastReplicationInfo {
		log.Infof("ReplicationInfo for %v: {Version: %v, LastEventID: %v}", k, v.Version, v.LastEventID)
		switch k {
		case "dc1":
			s.Equal(int64(3), v.Version)
			s.Equal(int64(1), v.LastEventID)
		case "dc2":
			s.Equal(int64(5), v.Version)
			s.Equal(int64(2), v.LastEventID)
		default:
			s.Fail("Unexpected key")
		}
	}
	err = s.CompleteReplicationTask(taskR[0].TaskID)
	s.NoError(err)
	taskR, err = s.GetReplicationTasks(2, false)
	s.Nil(err)
	s.Equal(0, len(taskR), "Expected 0 replication task.")

	state0, err1 := s.GetWorkflowExecutionInfo(domainID, workflowExecution)
	s.NoError(err1)
	info0 := state0.ExecutionInfo
	stats0 := state0.ExecutionStats
	replicationState0 := state0.ReplicationState
	s.NotNil(info0, "Valid Workflow info expected.")
	s.NotNil(replicationState0, "Valid replication state expected.")
	s.Equal(domainID, info0.DomainID)
	s.Equal("taskList", info0.TaskList)
	s.Equal("wType", info0.WorkflowTypeName)
	s.Equal(int32(20), info0.WorkflowTimeout)
	s.Equal(int32(13), info0.DecisionTimeoutValue)
	s.Equal(int64(3), info0.NextEventID)
	s.Equal(int64(0), info0.LastProcessedEvent)
	s.Equal(int64(2), info0.DecisionScheduleID)
	s.Equal(int32(p.EventStoreVersionV2), info0.EventStoreVersion)
	s.Equal(p.WorkflowStateRunning, info0.State)
	s.Equal(p.WorkflowCloseStatusNone, info0.CloseStatus)
	s.Equal(int64(9), replicationState0.CurrentVersion)
	s.Equal(int64(8), replicationState0.StartVersion)
	s.Equal(int64(7), replicationState0.LastWriteVersion)
	s.Equal(int64(6), replicationState0.LastWriteEventID)
	s.Equal(2, len(replicationState0.LastReplicationInfo))
	for k, v := range replicationState0.LastReplicationInfo {
		log.Infof("ReplicationInfo for %v: {Version: %v, LastEventID: %v}", k, v.Version, v.LastEventID)
		switch k {
		case "dc1":
			s.Equal(int64(3), v.Version)
			s.Equal(int64(1), v.LastEventID)
		case "dc2":
			s.Equal(int64(5), v.Version)
			s.Equal(int64(2), v.LastEventID)
		default:
			s.Fail("Unexpected key")
		}
	}

	info0.State = p.WorkflowStateCompleted
	info0.CloseStatus = p.WorkflowCloseStatusCompleted
<<<<<<< HEAD
	err = s.UpdateWorklowStateAndReplication(info0, nil, replicationState0, info0.NextEventID, nil)
=======
	err = s.UpdateWorklowStateAndReplication(info0, stats0, replicationState0, info0.NextEventID, nil)
>>>>>>> 31619e35
	s.Nil(err)

	updatedInfo := copyWorkflowExecutionInfo(info0)
	updatedStats := copyExecutionStats(state0.ExecutionStats)
	updatedReplicationState := copyReplicationState(replicationState0)

	newRunID := uuid.New()
	newExecution := gen.WorkflowExecution{
		WorkflowId: workflowExecution.WorkflowId,
		RunId:      common.StringPtr(newRunID),
	}
	insertInfo := copyWorkflowExecutionInfo(info0)
	insterStats := copyExecutionStats(state0.ExecutionStats)
	insertInfo.State = p.WorkflowStateRunning
	insertInfo.CloseStatus = p.WorkflowCloseStatusNone
	insertInfo.RunID = newRunID
	insertInfo.NextEventID = int64(50)
	insertInfo.LastProcessedEvent = int64(20)
	insertInfo.BranchToken = []byte("branchToken4")

	insertReplicationState := copyReplicationState(replicationState0)
	insertReplicationState.CurrentVersion = int64(100)
	insertReplicationState.StartVersion = int64(110)
	insertReplicationState.LastWriteVersion = int64(120)
	insertReplicationState.LastWriteEventID = int64(130)
	insertReplicationState.LastReplicationInfo["dc1"].Version = int64(300)
	insertReplicationState.LastReplicationInfo["dc1"].LastEventID = int64(100)

	insertTransTasks := []p.Task{
		&p.DecisionTask{
			TaskID:              s.GetNextSequenceNumber(),
			DomainID:            domainID,
			VisibilityTimestamp: time.Now(),
			ScheduleID:          13,
			Version:             200,
		},
	}

	insertTimerTasks := []p.Task{
		&p.WorkflowTimeoutTask{
			TaskID:              s.GetNextSequenceNumber(),
			VisibilityTimestamp: time.Now().Add(time.Minute),
			Version:             201,
		},
	}

	insertReplicationTasks := []p.Task{&p.HistoryReplicationTask{
		TaskID:       s.GetNextSequenceNumber(),
		FirstEventID: int64(10),
		NextEventID:  int64(30),
		Version:      int64(90),
		LastReplicationInfo: map[string]*p.ReplicationInfo{
			"dc1": {
				Version:     int64(30),
				LastEventID: int64(10),
			},
			"dc2": {
				Version:     int64(50),
				LastEventID: int64(20),
			},
		},
		EventStoreVersion: p.EventStoreVersionV2,
		BranchToken:       []byte("branchToken5"),
	}}

	insertTimerInfos := []*p.TimerInfo{{
		Version:    100,
		TimerID:    "id101",
		ExpiryTime: currentTime,
		TaskID:     102,
		StartedID:  103,
	}}

	insertActivityInfos := []*p.ActivityInfo{{
		Version:        110,
		ScheduleID:     111,
		StartedID:      112,
		ActivityID:     uuid.New(),
		ScheduledEvent: &gen.HistoryEvent{EventId: int64Ptr(1)},
	}}

	insertRequestCancelInfos := []*p.RequestCancelInfo{{
		Version:         120,
		InitiatedID:     121,
		CancelRequestID: uuid.New(),
	}}

	insertChildExecutionInfos := []*p.ChildExecutionInfo{{
		Version:         130,
		InitiatedID:     131,
		StartedID:       132,
		CreateRequestID: uuid.New(),
		InitiatedEvent:  &gen.HistoryEvent{EventId: int64Ptr(1)},
	}}

	insertSignalInfos := []*p.SignalInfo{{
		Version:         140,
		InitiatedID:     141,
		SignalName:      "142",
		SignalRequestID: uuid.New(),
	}}

	insertSignalRequests := []string{uuid.New()}

	err = s.ResetWorkflowExecution(3,
		insertInfo, insterStats, insertReplicationState, insertActivityInfos, insertTimerInfos, insertChildExecutionInfos, insertRequestCancelInfos, insertSignalInfos, insertSignalRequests, insertTransTasks, insertTimerTasks, insertReplicationTasks,
		false, updatedInfo, updatedStats, updatedReplicationState, nil, nil, info0.RunID, -1000)
	s.Nil(err)

	//////////////////////////////
	// start verifying resetWF
	///////////////////////////////

	// transfer tasks
	taskD, err = s.GetTransferTasks(3, false)
	s.Equal(1, len(taskD), "Expected 1 decision task.")

	s.Equal(p.TransferTaskTypeDecisionTask, taskD[0].TaskType)
	s.Equal(int64(200), taskD[0].Version)
	err = s.CompleteTransferTask(taskD[0].TaskID)
	s.NoError(err)
	taskD, err = s.GetTransferTasks(2, false)
	s.Equal(0, len(taskD), "Expected 0 decision task.")

	// timer tasks
	taskT, err = s.GetTimerIndexTasks(3, false)
	s.Equal(1, len(taskT), "Expected 1 timer task.")
	s.Equal(p.TaskTypeWorkflowTimeout, taskT[0].TaskType)
	s.Equal(int64(201), taskT[0].Version)
	err = s.CompleteTimerTask(taskT[0].VisibilityTimestamp, taskT[0].TaskID)
	s.NoError(err)
	taskT, err = s.GetTimerIndexTasks(2, false)
	s.Equal(0, len(taskT), "Expected 0 timer task.")

	// replicaiton tasks
	taskR, err = s.GetReplicationTasks(2, false)
	s.Nil(err)
	s.Equal(1, len(taskR), "Expected 1 replication task.")
	tsk = taskR[0]
	s.Equal(p.ReplicationTaskTypeHistory, tsk.TaskType)
	s.Equal(domainID, tsk.DomainID)
	s.Equal(*workflowExecution.WorkflowId, tsk.WorkflowID)
	s.Equal(insertInfo.RunID, tsk.RunID)
	s.Equal(int64(10), tsk.FirstEventID)
	s.Equal(int64(30), tsk.NextEventID)
	s.Equal(int64(90), tsk.Version)
	s.Equal(int32(p.EventStoreVersionV2), tsk.EventStoreVersion)
	s.Equal(int32(0), tsk.NewRunEventStoreVersion)
	s.Equal([]byte("branchToken5"), tsk.BranchToken)
	s.Equal(0, len(tsk.NewRunBranchToken))
	s.Equal(2, len(tsk.LastReplicationInfo))
	for k, v := range tsk.LastReplicationInfo {
		log.Infof("ReplicationInfo for %v: {Version: %v, LastEventID: %v}", k, v.Version, v.LastEventID)
		switch k {
		case "dc1":
			s.Equal(int64(30), v.Version)
			s.Equal(int64(10), v.LastEventID)
		case "dc2":
			s.Equal(int64(50), v.Version)
			s.Equal(int64(20), v.LastEventID)
		default:
			s.Fail("Unexpected key")
		}
	}
	err = s.CompleteReplicationTask(taskR[0].TaskID)
	s.NoError(err)
	taskR, err = s.GetReplicationTasks(2, false)
	s.Nil(err)
	s.Equal(0, len(taskR), "Expected 0 replication task.")

	// check current run
	currRunID, err := s.GetCurrentWorkflowRunID(domainID, workflowExecution.GetWorkflowId())
	s.Nil(err)
	s.Equal(newExecution.GetRunId(), currRunID)

	// the previous execution
	state1, err1 := s.GetWorkflowExecutionInfo(domainID, workflowExecution)
	s.NoError(err1)
	info1 := state1.ExecutionInfo
	replicationState1 := state1.ReplicationState
	s.NotNil(info1, "Valid Workflow info expected.")
	s.Equal(int64(3), info1.NextEventID)
	s.Equal(int64(0), info1.LastProcessedEvent)
	s.Equal([]byte("branchToken1"), info1.BranchToken)
	s.Equal(domainID, info1.DomainID)
	s.Equal("taskList", info1.TaskList)
	s.Equal("wType", info1.WorkflowTypeName)
	s.Equal(int32(20), info1.WorkflowTimeout)
	s.Equal(int32(13), info1.DecisionTimeoutValue)
	s.Equal(int64(2), info1.DecisionScheduleID)
	s.Equal(int32(p.EventStoreVersionV2), info1.EventStoreVersion)

	s.NotNil(replicationState1, "Valid replication state expected.")
	s.Equal(int64(9), replicationState1.CurrentVersion)
	s.Equal(int64(8), replicationState1.StartVersion)
	s.Equal(int64(7), replicationState1.LastWriteVersion)
	s.Equal(int64(6), replicationState1.LastWriteEventID)
	s.Equal(2, len(replicationState1.LastReplicationInfo))
	for k, v := range replicationState1.LastReplicationInfo {
		log.Infof("ReplicationInfo for %v: {Version: %v, LastEventID: %v}", k, v.Version, v.LastEventID)
		switch k {
		case "dc1":
			s.Equal(int64(3), v.Version)
			s.Equal(int64(1), v.LastEventID)
		case "dc2":
			s.Equal(int64(5), v.Version)
			s.Equal(int64(2), v.LastEventID)
		default:
			s.Fail("Unexpected key")
		}
	}

	// the current execution
	state2, err2 := s.GetWorkflowExecutionInfo(domainID, newExecution)
	s.NoError(err2)
	info2 := state2.ExecutionInfo
	replicationState2 := state2.ReplicationState

	s.NotNil(info2, "Valid Workflow info expected.")
	s.Equal(int64(50), info2.NextEventID)
	s.Equal(int64(20), info2.LastProcessedEvent)
	s.Equal([]byte("branchToken4"), info2.BranchToken)
	s.Equal(domainID, info2.DomainID)
	s.Equal("taskList", info2.TaskList)
	s.Equal("wType", info2.WorkflowTypeName)
	s.Equal(int32(20), info2.WorkflowTimeout)
	s.Equal(int32(13), info2.DecisionTimeoutValue)
	s.Equal(int64(2), info2.DecisionScheduleID)
	s.Equal(int32(p.EventStoreVersionV2), info2.EventStoreVersion)

	s.NotNil(replicationState2, "Valid replication state expected.")
	s.Equal(int64(100), replicationState2.CurrentVersion)
	s.Equal(int64(110), replicationState2.StartVersion)
	s.Equal(int64(120), replicationState2.LastWriteVersion)
	s.Equal(int64(130), replicationState2.LastWriteEventID)
	s.Equal(2, len(replicationState2.LastReplicationInfo))
	for k, v := range replicationState2.LastReplicationInfo {
		log.Infof("ReplicationInfo for %v: {Version: %v, LastEventID: %v}", k, v.Version, v.LastEventID)
		switch k {
		case "dc1":
			s.Equal(int64(300), v.Version)
			s.Equal(int64(100), v.LastEventID)
		case "dc2":
			s.Equal(int64(5), v.Version)
			s.Equal(int64(2), v.LastEventID)
		default:
			s.Fail("Unexpected key")
		}
	}

	timerInfos2 := state2.TimerInfos
	actInfos2 := state2.ActivityInfos
	reqCanInfos2 := state2.RequestCancelInfos
	childInfos2 := state2.ChildExecutionInfos
	sigInfos2 := state2.SignalInfos
	sigReqIDs2 := state2.SignalRequestedIDs

	s.Equal(1, len(timerInfos2))
	s.Equal(1, len(actInfos2))
	s.Equal(1, len(reqCanInfos2))
	s.Equal(1, len(childInfos2))
	s.Equal(1, len(sigInfos2))
	s.Equal(1, len(sigReqIDs2))

	s.Equal(int64(100), timerInfos2["id101"].Version)
	s.Equal(int64(110), actInfos2[111].Version)
	s.Equal(int64(120), reqCanInfos2[121].Version)
	s.Equal(int64(130), childInfos2[131].Version)
	s.Equal(int64(140), sigInfos2[141].Version)
}

// TestWorkflowResetNoCurrNoReplicate test
func (s *ExecutionManagerSuiteForEventsV2) TestWorkflowResetNoCurrNoReplicate() {
	domainID := uuid.New()
	runID := uuid.New()
	workflowExecution := gen.WorkflowExecution{
		WorkflowId: common.StringPtr("test-reset-workflow-with-replication-state-test"),
		RunId:      common.StringPtr(runID),
	}

	currentTime := time.Now()
	txTasks := []p.Task{
		&p.WorkflowTimeoutTask{
			TaskID:              s.GetNextSequenceNumber(),
			VisibilityTimestamp: currentTime,
		}}

	task0, err0 := s.CreateWorkflowExecution(domainID, workflowExecution, "taskList", "wType",
		20, 13, nil, 3, 0, 2, txTasks)
	s.NoError(err0)
	s.NotNil(task0, "Expected non empty task identifier.")

	taskD, err := s.GetTransferTasks(2, false)
	s.Equal(1, len(taskD), "Expected 1 decision task.")
	s.Equal(p.TransferTaskTypeDecisionTask, taskD[0].TaskType)
	err = s.CompleteTransferTask(taskD[0].TaskID)
	s.NoError(err)
	taskD, err = s.GetTransferTasks(2, false)
	s.Equal(0, len(taskD), "Expected 0 decision task.")

	taskT, err := s.GetTimerIndexTasks(2, false)
	s.Equal(1, len(taskT), "Expected 1 timer task.")
	s.Equal(p.TaskTypeWorkflowTimeout, taskT[0].TaskType)
	err = s.CompleteTimerTask(taskT[0].VisibilityTimestamp, taskT[0].TaskID)
	s.NoError(err)
	taskT, err = s.GetTimerIndexTasks(2, false)
	s.Equal(0, len(taskT), "Expected 0 timer task.")

	state0, err1 := s.GetWorkflowExecutionInfo(domainID, workflowExecution)
	s.NoError(err1)
	info0 := state0.ExecutionInfo
	s.NotNil(info0, "Valid Workflow info expected.")
	s.Equal(domainID, info0.DomainID)
	s.Equal("taskList", info0.TaskList)
	s.Equal("wType", info0.WorkflowTypeName)
	s.Equal(int32(20), info0.WorkflowTimeout)
	s.Equal(int32(13), info0.DecisionTimeoutValue)
	s.Equal(int64(3), info0.NextEventID)
	s.Equal(int64(0), info0.LastProcessedEvent)
	s.Equal(int64(2), info0.DecisionScheduleID)

	updatedInfo := copyWorkflowExecutionInfo(info0)
	updatedStats := copyExecutionStats(state0.ExecutionStats)

	newRunID := uuid.New()
	newExecution := gen.WorkflowExecution{
		WorkflowId: workflowExecution.WorkflowId,
		RunId:      common.StringPtr(newRunID),
	}
	insertInfo := copyWorkflowExecutionInfo(info0)
	insertStats := copyExecutionStats(state0.ExecutionStats)
	insertInfo.RunID = newRunID
	insertInfo.NextEventID = int64(50)
	insertInfo.LastProcessedEvent = int64(20)
	insertInfo.EventStoreVersion = p.EventStoreVersionV2
	insertInfo.BranchToken = []byte("branchToken4")

	insertTransTasks := []p.Task{
		&p.DecisionTask{
			TaskID:              s.GetNextSequenceNumber(),
			DomainID:            domainID,
			VisibilityTimestamp: time.Now(),
			ScheduleID:          13,
			Version:             200,
		},
	}

	insertTimerTasks := []p.Task{
		&p.WorkflowTimeoutTask{
			TaskID:              s.GetNextSequenceNumber(),
			VisibilityTimestamp: time.Now().Add(time.Minute),
			Version:             201,
		},
	}

	insertTimerInfos := []*p.TimerInfo{{
		Version:    100,
		TimerID:    "id101",
		ExpiryTime: currentTime,
		TaskID:     102,
		StartedID:  103,
	}}

	insertActivityInfos := []*p.ActivityInfo{{
		Version:        110,
		ScheduleID:     111,
		StartedID:      112,
		ActivityID:     uuid.New(),
		ScheduledEvent: &gen.HistoryEvent{EventId: int64Ptr(1)},
	}}

	insertRequestCancelInfos := []*p.RequestCancelInfo{{
		Version:         120,
		InitiatedID:     121,
		CancelRequestID: uuid.New(),
	}}

	err = s.ResetWorkflowExecution(3,
		insertInfo, insertStats, nil, insertActivityInfos, insertTimerInfos, nil, insertRequestCancelInfos, nil, nil, insertTransTasks, insertTimerTasks, nil,
		false, updatedInfo, updatedStats, nil, nil, nil, info0.RunID, -1000)
	s.Nil(err)

	//////////////////////////////
	// start verifying resetWF
	///////////////////////////////

	// transfer tasks
	taskD, err = s.GetTransferTasks(3, false)
	s.Equal(1, len(taskD), "Expected 1 decision task.")

	s.Equal(p.TransferTaskTypeDecisionTask, taskD[0].TaskType)
	s.Equal(int64(200), taskD[0].Version)
	err = s.CompleteTransferTask(taskD[0].TaskID)
	s.NoError(err)
	taskD, err = s.GetTransferTasks(2, false)
	s.Equal(0, len(taskD), "Expected 0 decision task.")

	// timer tasks
	taskT, err = s.GetTimerIndexTasks(3, false)
	s.Equal(1, len(taskT), "Expected 1 timer task.")
	s.Equal(p.TaskTypeWorkflowTimeout, taskT[0].TaskType)
	s.Equal(int64(201), taskT[0].Version)
	err = s.CompleteTimerTask(taskT[0].VisibilityTimestamp, taskT[0].TaskID)
	s.NoError(err)
	taskT, err = s.GetTimerIndexTasks(2, false)
	s.Equal(0, len(taskT), "Expected 0 timer task.")

	// check current run
	currRunID, err := s.GetCurrentWorkflowRunID(domainID, workflowExecution.GetWorkflowId())
	s.Nil(err)
	s.Equal(newExecution.GetRunId(), currRunID)

	// the previous execution
	state1, err1 := s.GetWorkflowExecutionInfo(domainID, workflowExecution)
	s.NoError(err1)
	info1 := state1.ExecutionInfo
	s.NotNil(info1, "Valid Workflow info expected.")
	s.Equal(int64(3), info1.NextEventID)
	s.Equal(int64(0), info1.LastProcessedEvent)
	s.Equal(domainID, info1.DomainID)
	s.Equal("taskList", info1.TaskList)
	s.Equal("wType", info1.WorkflowTypeName)
	s.Equal(int32(20), info1.WorkflowTimeout)
	s.Equal(int32(13), info1.DecisionTimeoutValue)
	s.Equal(int64(2), info1.DecisionScheduleID)
	s.Equal(int32(0), info1.EventStoreVersion)

	// the current execution
	state2, err2 := s.GetWorkflowExecutionInfo(domainID, newExecution)
	s.NoError(err2)
	info2 := state2.ExecutionInfo

	s.NotNil(info2, "Valid Workflow info expected.")
	s.Equal(int64(50), info2.NextEventID)
	s.Equal(int64(20), info2.LastProcessedEvent)
	s.Equal([]byte("branchToken4"), info2.BranchToken)
	s.Equal(domainID, info2.DomainID)
	s.Equal("taskList", info2.TaskList)
	s.Equal("wType", info2.WorkflowTypeName)
	s.Equal(int32(20), info2.WorkflowTimeout)
	s.Equal(int32(13), info2.DecisionTimeoutValue)
	s.Equal(int64(2), info2.DecisionScheduleID)
	s.Equal(int32(p.EventStoreVersionV2), info2.EventStoreVersion)

	timerInfos2 := state2.TimerInfos
	actInfos2 := state2.ActivityInfos
	reqCanInfos2 := state2.RequestCancelInfos
	childInfos2 := state2.ChildExecutionInfos
	sigInfos2 := state2.SignalInfos
	sigReqIDs2 := state2.SignalRequestedIDs

	s.Equal(1, len(timerInfos2))
	s.Equal(1, len(actInfos2))
	s.Equal(1, len(reqCanInfos2))
	s.Equal(0, len(childInfos2))
	s.Equal(0, len(sigInfos2))
	s.Equal(0, len(sigReqIDs2))

	s.Equal(int64(100), timerInfos2["id101"].Version)
	s.Equal(int64(110), actInfos2[111].Version)
	s.Equal(int64(120), reqCanInfos2[121].Version)
}<|MERGE_RESOLUTION|>--- conflicted
+++ resolved
@@ -144,11 +144,7 @@
 	}}
 	updatedInfo.BranchToken = []byte("branchToken2")
 
-<<<<<<< HEAD
-	err2 := s.UpdateWorkflowExecution(updatedInfo, nil, []int64{int64(4)}, nil, int64(3), nil, nil, nil, timerInfos, nil)
-=======
-	err2 := s.UpdateWorkflowExecution(updatedInfo, updatedStats, []int64{int64(4)}, nil, int64(3), nil, nil, nil, timerInfos, nil)
->>>>>>> 31619e35
+	err2 := s.UpdateWorkflowExecution(updatedInfo, updatedStats, nil, []int64{int64(4)}, nil, int64(3), nil, nil, nil, timerInfos, nil)
 	s.NoError(err2)
 
 	state, err1 := s.GetWorkflowExecutionInfo(domainID, workflowExecution)
@@ -161,11 +157,7 @@
 	s.Equal(int64(2), state.TimerInfos[timerID].TaskID)
 	s.Equal(int64(5), state.TimerInfos[timerID].StartedID)
 
-<<<<<<< HEAD
-	err2 = s.UpdateWorkflowExecution(updatedInfo, nil, nil, nil, int64(5), nil, nil, nil, nil, []string{timerID})
-=======
-	err2 = s.UpdateWorkflowExecution(updatedInfo, updatedStats, nil, nil, int64(5), nil, nil, nil, nil, []string{timerID})
->>>>>>> 31619e35
+	err2 = s.UpdateWorkflowExecution(updatedInfo, updatedStats, nil, nil, nil, int64(5), nil, nil, nil, nil, []string{timerID})
 	s.NoError(err2)
 
 	state, err1 = s.GetWorkflowExecutionInfo(domainID, workflowExecution)
@@ -214,6 +206,7 @@
 				EventStoreVersion:    p.EventStoreVersionV2,
 				BranchToken:          nil,
 			},
+			ExecutionStats:   &p.ExecutionStats{},
 			VersionHistories: versionHistories,
 			TransferTasks: []p.Task{
 				&p.DecisionTask{
@@ -238,6 +231,7 @@
 	s.Equal(versionHistories, state0.VersionHistories)
 
 	updatedInfo := copyWorkflowExecutionInfo(info0)
+	updatedStats := copyExecutionStats(state0.ExecutionStats)
 	updatedInfo.LastProcessedEvent = int64(2)
 	currentTime := time.Now().UTC()
 	timerID := "id_1"
@@ -253,7 +247,7 @@
 	err = versionHistory.AddOrUpdateItem(p.NewVersionHistoryItem(2, 0))
 	s.NoError(err)
 
-	err2 := s.UpdateWorkflowExecution(updatedInfo, versionHistories, []int64{int64(4)}, nil, common.EmptyEventID, nil, nil, nil, timerInfos, nil)
+	err2 := s.UpdateWorkflowExecution(updatedInfo, updatedStats, versionHistories, []int64{int64(4)}, nil, common.EmptyEventID, nil, nil, nil, timerInfos, nil)
 	s.NoError(err2)
 
 	state, err1 := s.GetWorkflowExecutionInfo(domainID, workflowExecution)
@@ -522,11 +516,7 @@
 		NewRunEventStoreVersion: p.EventStoreVersionV2,
 		NewRunBranchToken:       []byte("branchToken4"),
 	}}
-<<<<<<< HEAD
-	err2 := s.UpdateWorklowStateAndReplication(updatedInfo, nil, updatedReplicationState, int64(3), replicationTasks1)
-=======
-	err2 := s.UpdateWorklowStateAndReplication(updatedInfo, updatedStats, updatedReplicationState, int64(3), replicationTasks1)
->>>>>>> 31619e35
+	err2 := s.UpdateWorklowStateAndReplication(updatedInfo, updatedStats, updatedReplicationState, nil, int64(3), replicationTasks1)
 	s.NoError(err2)
 
 	taskR1, err := s.GetReplicationTasks(1, false)
@@ -1240,11 +1230,7 @@
 
 	info0.State = p.WorkflowStateCompleted
 	info0.CloseStatus = p.WorkflowCloseStatusCompleted
-<<<<<<< HEAD
-	err = s.UpdateWorklowStateAndReplication(info0, nil, replicationState0, info0.NextEventID, nil)
-=======
-	err = s.UpdateWorklowStateAndReplication(info0, stats0, replicationState0, info0.NextEventID, nil)
->>>>>>> 31619e35
+	err = s.UpdateWorklowStateAndReplication(info0, stats0, replicationState0, nil, info0.NextEventID, nil)
 	s.Nil(err)
 
 	updatedInfo := copyWorkflowExecutionInfo(info0)
