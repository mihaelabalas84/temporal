--- conflicted
+++ resolved
@@ -321,22 +321,6 @@
 	}
 
 	return r0, r1
-<<<<<<< HEAD
-}
-
-func (_m *mockWorkflowExecutionContext) getQueryRegistry() QueryRegistry {
-	ret := _m.Called()
-
-	var r0 QueryRegistry
-	if rf, ok := ret.Get(0).(func() QueryRegistry); ok {
-		r0 = rf()
-	} else {
-		if ret.Get(0) != nil {
-			r0 = ret.Get(0).(QueryRegistry)
-		}
-	}
-
-	return r0
 }
 
 func (_m *mockWorkflowExecutionContext) reapplyEvents(_a0 []*persistence.WorkflowEvents) error {
@@ -350,6 +334,4 @@
 	}
 
 	return r0
-=======
->>>>>>> c81b8965
 }